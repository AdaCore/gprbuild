--- conflicted
+++ resolved
@@ -1812,15 +1812,6 @@
          --  Else we have a regexp, check all files
          else
             declare
-<<<<<<< HEAD
-               File_Re     : constant String :=
-                               Path_To_Check (First .. Last - 1);
-               File_Regexp : constant Pattern_Matcher := Compile (File_Re);
-               Search      : Search_Type;
-               File        : Directory_Entry_Type;
-               Filter      : Ada.Directories.Filter_Type;
-               ContinueSearch  : Boolean := True;
-=======
                File_Re         : constant String :=
                                    Path_To_Check (First .. Last - 1);
                File_Regexp     : constant Pattern_Matcher := Compile (File_Re);
@@ -1828,7 +1819,6 @@
                File            : Directory_Entry_Type;
                Filter          : Ada.Directories.Filter_Type;
                Continue_Search : Boolean := True;
->>>>>>> 8432843f
             begin
                if Current_Verbosity /= Default and then File_Re = ".." then
                   Put_Verbose
@@ -1854,77 +1844,6 @@
                   Filter    => Filter,
                   Pattern   => "");
 
-<<<<<<< HEAD
-               while ContinueSearch loop begin
-                   while More_Entries (Search) loop
-                      Get_Next_Entry (Search, File);
-                      if Simple_Name (File) /= "."
-                        and then Simple_Name (File) /= ".."
-                      then
-                         declare
-                            Matched : Match_Array (0 .. Integer'Max (Group, 0));
-                            Simple  : constant String := Simple_Name (File);
-                            Count   : constant Natural :=
-                                        Paren_Count (File_Regexp);
-                         begin
-                            Match (File_Regexp, Simple, Matched);
-                            if Matched (0) /= No_Match then
-                               Put_Verbose
-                                 ("<dir>: Matched " & Simple_Name (File));
-
-                               if Group_Count < Group
-                                 and then Group_Count + Count >= Group
-                               then
-                                  Put_Verbose
-                                    ("<dir>: Found matched group: "
-                                     & Simple (Matched (Group - Group_Count).First
-                                       .. Matched (Group - Group_Count).Last));
-                                  Parse_All_Dirs
-                                    (Processed_Value => Processed_Value,
-                                     Visited         => Visited,
-                                     Current_Dir     =>
-                                       Full_Name (File) & Directory_Separator,
-                                     Path_To_Check   => Path_To_Check
-                                       (Last + 1 .. Path_To_Check'Last),
-                                     Regexp          => Regexp,
-                                     Regexp_Str      => Regexp_Str,
-                                     Value_If_Match  => Value_If_Match,
-                                     Group           => Group,
-                                     Group_Match     =>
-                                       Simple (Matched (Group - Group_Count).First
-                                           .. Matched (Group - Group_Count).Last),
-                                     Group_Count     => Group_Count + Count,
-                                     Contents        => Contents,
-                                     Merge_Same_Dirs => Merge_Same_Dirs);
-
-                               else
-                                  Parse_All_Dirs
-                                    (Processed_Value => Processed_Value,
-                                     Visited         => Visited,
-                                     Current_Dir     =>
-                                       Full_Name (File) & Directory_Separator,
-                                     Path_To_Check   => Path_To_Check
-                                       (Last + 1 .. Path_To_Check'Last),
-                                     Regexp          => Regexp,
-                                     Regexp_Str      => Regexp_Str,
-                                     Value_If_Match  => Value_If_Match,
-                                     Group           => Group,
-                                     Group_Match     => Group_Match,
-                                     Group_Count     => Group_Count + Count,
-                                     Contents        => Contents,
-                                     Merge_Same_Dirs => Merge_Same_Dirs);
-                               end if;
-                            end if;
-                         end;
-                      end if;
-                   end loop;
-                   ContinueSearch := False;
-               exception
-                  when Ada.Directories.Name_Error =>
-                      null;
-                  when Ada.Directories.Use_Error =>
-                      null;
-=======
                while Continue_Search loop begin
                   while More_Entries (Search) loop
                      Get_Next_Entry (Search, File);
@@ -1996,7 +1915,6 @@
                      null;
                   when Ada.Directories.Use_Error =>
                      null;
->>>>>>> 8432843f
                end;
                end loop;
                End_Search (Search);
